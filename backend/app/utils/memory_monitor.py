--- conflicted
+++ resolved
@@ -1,18 +1,14 @@
-<<<<<<< HEAD
 """Memory monitoring utilities."""
-=======
 """
 Memory Monitor - Complete Implementation
 Monitors system memory usage for ECG processing
 """
->>>>>>> 458e389c
 
 import gc
 import logging
 import os
-<<<<<<< HEAD
-=======
 import psutil
+import os
 import threading
 import time
 from datetime import datetime
@@ -48,12 +44,10 @@
     message: str
     severity: str  # 'low', 'medium', 'high', 'critical'
 
->>>>>>> 458e389c
 
 class MemoryMonitor:
     """System memory monitor with alerts and optimization"""
     
-<<<<<<< HEAD
     def __init__(self):
         self.process = psutil.Process(os.getpid())
     
@@ -73,7 +67,6 @@
         return process.memory_info().rss / 1024 / 1024
     except:
         return 100.0  # Default value
-=======
     def __init__(
         self,
         check_interval: int = 60,
@@ -499,5 +492,4 @@
         monitor = get_memory_monitor()
         with monitor.monitor_operation(func.__name__):
             return func(*args, **kwargs)
-    return wrapper
->>>>>>> 458e389c
+    return wrapper