"""
Application configuration settings.
"""

from typing import TYPE_CHECKING, Any

if TYPE_CHECKING:
    pass

from pydantic import ValidationInfo, field_validator
from pydantic_settings import BaseSettings


class Settings(BaseSettings):
    """Application settings."""

    PROJECT_NAME: str = "CardioAI Pro"
    VERSION: str = "1.0.0"
    ENVIRONMENT: str = "development"
    DEBUG: bool = False
    LOG_LEVEL: str = "INFO"
    API_V1_STR: str = "/api/v1"

    SECRET_KEY: str = "dev-secret-key-change-in-production"
    ACCESS_TOKEN_EXPIRE_MINUTES: int = 30
    REFRESH_TOKEN_EXPIRE_DAYS: int = 7
    ALGORITHM: str = "HS256"

<<<<<<< HEAD
    POSTGRES_SERVER: str = "localhost"
    POSTGRES_USER: str = "cardioai"
    POSTGRES_PASSWORD: str = "cardioai_dev_password"
    POSTGRES_DB: str = "cardioai_pro"
    POSTGRES_PORT: int = 5432
    DATABASE_URL: str | None = None
    TEST_DATABASE_URL: str | None = None
    STANDALONE_MODE: bool = True

    @field_validator("DATABASE_URL", mode="before")
    @classmethod
    def assemble_db_connection(cls: "type[Settings]", v: str | None, info: ValidationInfo) -> Any:
        """Assemble database URL."""
        if isinstance(v, str):
            return v
        values = info.data
        
        if values.get("STANDALONE_MODE", True):
            return "sqlite+aiosqlite:///./cardioai.db"
            
        user = values.get("POSTGRES_USER")
        password = values.get("POSTGRES_PASSWORD")
        host = values.get("POSTGRES_SERVER")
        port = values.get("POSTGRES_PORT")
        db = values.get("POSTGRES_DB")
        return f"postgresql+asyncpg://{user}:{password}@{host}:{port}/{db}"

    @field_validator("TEST_DATABASE_URL", mode="before")
    @classmethod
    def assemble_test_db_connection(cls: "type[Settings]", v: str | None, info: ValidationInfo) -> Any:
        """Assemble test database URL."""
        if isinstance(v, str):
            return v
        values = info.data
        user = values.get("POSTGRES_USER")
        password = values.get("POSTGRES_PASSWORD")
        host = values.get("POSTGRES_SERVER")
        port = values.get("POSTGRES_PORT")
        db = values.get("POSTGRES_DB")
        return f"postgresql+asyncpg://{user}:{password}@{host}:{port}/{db}_test"

    REDIS_HOST: str = "localhost"
    REDIS_PORT: int = 6379
    REDIS_PASSWORD: str | None = None
    REDIS_DB: int = 0
    REDIS_URL: str | None = None

    @field_validator("REDIS_URL", mode="before")
    @classmethod
    def assemble_redis_connection(cls: "type[Settings]", v: str | None, info: ValidationInfo) -> str:
        """Assemble Redis URL."""
        if isinstance(v, str):
            return v

        values = info.data
        
        if values.get("STANDALONE_MODE", True):
            return ""

        password = values.get("REDIS_PASSWORD")
        auth = f":{password}@" if password else ""
=======
    DATABASE_URL: str = "sqlite+aiosqlite:///./cardioai.db"
    TEST_DATABASE_URL: str = "sqlite+aiosqlite:///./cardioai_test.db"

>>>>>>> b2af24ed


    ALLOWED_HOSTS: list[str] = ["*"]

    @field_validator("ALLOWED_HOSTS", mode="before")
    @classmethod
    def assemble_cors_origins(cls, v: str | list[str]) -> list[str] | str:
        """Assemble CORS origins."""
        if isinstance(v, str) and not v.startswith("["):
            return [i.strip() for i in v.split(",")]
        elif isinstance(v, list | str):
            return v
        raise ValueError(v)

    UPLOAD_DIR: str = "/app/uploads"
    MAX_FILE_SIZE: int = 100 * 1024 * 1024  # 100MB
    ALLOWED_FILE_TYPES: list[str] = [
        "application/pdf",
        "image/jpeg",
        "image/png",
        "application/dicom",
        "text/plain",
        "application/xml",
    ]

    MODELS_DIR: str = "/app/models"
    MODEL_CACHE_SIZE: int = 3
    INFERENCE_TIMEOUT: int = 30

    ECG_SAMPLE_RATE: int = 500
    ECG_DURATION_SECONDS: int = 10
    ECG_LEADS: list[str] = ["I", "II", "III", "aVR", "aVL", "aVF", "V1", "V2", "V3", "V4", "V5", "V6"]

    MIN_VALIDATION_SCORE: float = 0.8
    REQUIRE_DOUBLE_VALIDATION_CRITICAL: bool = True
    VALIDATION_EXPIRY_HOURS: int = 72
    MIN_EXPERIENCE_YEARS_CRITICAL: int = 5

    ENABLE_NOTIFICATIONS: bool = True
    NOTIFICATION_RATE_LIMIT: int = 100
    WEBSOCKET_HEARTBEAT_INTERVAL: int = 30

    ENABLE_METRICS: bool = True
    SENTRY_DSN: str | None = None


<<<<<<< HEAD
    @field_validator("CELERY_BROKER_URL", mode="before")
    @classmethod
    def assemble_celery_broker(cls: "type[Settings]", v: str | None, info: ValidationInfo) -> str:
        """Assemble Celery broker URL."""
        if isinstance(v, str):
            return v
        values = info.data
        
        if values.get("STANDALONE_MODE", True):
            return ""
            
        redis_url = values.get("REDIS_URL")
        return str(redis_url) if redis_url else "redis://localhost:6379/0"

    @field_validator("CELERY_RESULT_BACKEND", mode="before")
    @classmethod
    def assemble_celery_backend(cls: "type[Settings]", v: str | None, info: ValidationInfo) -> str:
        """Assemble Celery result backend URL."""
        if isinstance(v, str):
            return v
        values = info.data
        
        if values.get("STANDALONE_MODE", True):
            return ""
            
        redis_url = values.get("REDIS_URL")
        return str(redis_url) if redis_url else "redis://localhost:6379/0"
=======
>>>>>>> b2af24ed

    AUDIT_LOG_RETENTION_DAYS: int = 2555  # 7 years
    ENABLE_DIGITAL_SIGNATURES: bool = True
    
    MODELS_DIR: str = "models"
    REQUIRE_AUDIT_TRAIL: bool = True

    FIRST_SUPERUSER: str = "admin@cardioai.pro"
    FIRST_SUPERUSER_EMAIL: str = "admin@cardioai.pro"
    FIRST_SUPERUSER_PASSWORD: str = "changeme123"

    MAX_ECG_FILE_SIZE: int = 50 * 1024 * 1024  # 50MB
    ECG_UPLOAD_DIR: str = "uploads/ecg"

    model_config = {
        "case_sensitive": True,
        "env_file": ".env",
        "env_file_encoding": "utf-8",
        "extra": "ignore"
    }


settings = Settings()<|MERGE_RESOLUTION|>--- conflicted
+++ resolved
@@ -26,14 +26,13 @@
     REFRESH_TOKEN_EXPIRE_DAYS: int = 7
     ALGORITHM: str = "HS256"
 
-<<<<<<< HEAD
     POSTGRES_SERVER: str = "localhost"
     POSTGRES_USER: str = "cardioai"
     POSTGRES_PASSWORD: str = "cardioai_dev_password"
     POSTGRES_DB: str = "cardioai_pro"
     POSTGRES_PORT: int = 5432
-    DATABASE_URL: str | None = None
-    TEST_DATABASE_URL: str | None = None
+    DATABASE_URL: str = "sqlite+aiosqlite:///./cardioai.db"
+    TEST_DATABASE_URL: str = "sqlite+aiosqlite:///./cardioai_test.db"
     STANDALONE_MODE: bool = True
 
     @field_validator("DATABASE_URL", mode="before")
@@ -61,6 +60,10 @@
         if isinstance(v, str):
             return v
         values = info.data
+        
+        if values.get("STANDALONE_MODE", True):
+            return "sqlite+aiosqlite:///./cardioai_test.db"
+            
         user = values.get("POSTGRES_USER")
         password = values.get("POSTGRES_PASSWORD")
         host = values.get("POSTGRES_SERVER")
@@ -88,12 +91,11 @@
 
         password = values.get("REDIS_PASSWORD")
         auth = f":{password}@" if password else ""
-=======
-    DATABASE_URL: str = "sqlite+aiosqlite:///./cardioai.db"
-    TEST_DATABASE_URL: str = "sqlite+aiosqlite:///./cardioai_test.db"
 
->>>>>>> b2af24ed
-
+        return (
+            f"redis://{auth}{values.get('REDIS_HOST')}:"
+            f"{values.get('REDIS_PORT')}/{values.get('REDIS_DB')}"
+        )
 
     ALLOWED_HOSTS: list[str] = ["*"]
 
@@ -138,8 +140,9 @@
     ENABLE_METRICS: bool = True
     SENTRY_DSN: str | None = None
 
+    CELERY_BROKER_URL: str | None = None
+    CELERY_RESULT_BACKEND: str | None = None
 
-<<<<<<< HEAD
     @field_validator("CELERY_BROKER_URL", mode="before")
     @classmethod
     def assemble_celery_broker(cls: "type[Settings]", v: str | None, info: ValidationInfo) -> str:
@@ -167,8 +170,6 @@
             
         redis_url = values.get("REDIS_URL")
         return str(redis_url) if redis_url else "redis://localhost:6379/0"
-=======
->>>>>>> b2af24ed
 
     AUDIT_LOG_RETENTION_DAYS: int = 2555  # 7 years
     ENABLE_DIGITAL_SIGNATURES: bool = True
