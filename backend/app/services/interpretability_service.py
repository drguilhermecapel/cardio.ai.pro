--- conflicted
+++ resolved
@@ -1,107 +1,21 @@
-<<<<<<< HEAD
-"""
-Interpretability Service with SHAP/LIME integration
-Provides clinical explanations for ECG diagnoses
-Based on scientific recommendations for CardioAI Pro
-"""
-
-import logging
-from dataclasses import dataclass
-from typing import Any
-
-import numpy as np
-
-try:
-    import shap  # noqa: F401
-    SHAP_AVAILABLE = True
-except ImportError:
-    SHAP_AVAILABLE = False
-    logging.warning("SHAP not available - install with: pip install shap")
-
-try:
-    import lime  # noqa: F401
-    from lime.lime_tabular import LimeTabularExplainer
-    LIME_AVAILABLE = True
-except ImportError:
-    LIME_AVAILABLE = False
-    logging.warning("LIME not available - install with: pip install lime")
-
-from app.core.scp_ecg_conditions import get_condition_by_code
-
-=======
 import logging
 from typing import Dict, Any, List, Optional, Tuple
 import numpy as np
 from dataclasses import dataclass
 import shap
-import lime
+import 
 import lime.lime_tabular
 
-from app.core.exceptions import InterpretabilityException
-from app.utils.clinical_explanations import ClinicalExplanationGenerator
-
->>>>>>> 8cfbdbc5
+# Try relative import if the absolute import fails
+try:
+    from app.utils.clinical_explanations import ClinicalExplanationGenerator
+except ModuleNotFoundError:
+    from ..utils.clinical_explanations import ClinicalExplanationGenerator
+
 logger = logging.getLogger(__name__)
 
 @dataclass
 class ExplanationResult:
-<<<<<<< HEAD
-    """Result of model interpretation"""
-    clinical_explanation: str
-    diagnostic_criteria: list[str]
-    risk_factors: list[str]
-    recommendations: list[str]
-    feature_importance: dict[str, float]
-    attention_maps: dict[str, list[float]]
-    primary_diagnosis: str
-    confidence: float
-    shap_explanation: dict[str, Any] | None = None
-    lime_explanation: dict[str, Any] | None = None
-
-class InterpretabilityService:
-    """Advanced interpretability with SHAP/LIME integration for ECG analysis"""
-
-    def __init__(self) -> None:
-        self.shap_explainer: Any = None
-        self.lime_explainer: Any = None
-        self.clinical_explainer: Any = None
-        self.lead_names = ["I", "II", "III", "aVR", "aVL", "aVF", "V1", "V2", "V3", "V4", "V5", "V6"]
-        self.feature_names = self._initialize_feature_names()
-
-    def _initialize_feature_names(self) -> list[str]:
-        """Initialize comprehensive feature names for ECG analysis"""
-
-        features: list[str] = []
-
-        features.extend([
-            'heart_rate', 'rr_mean', 'rr_std', 'rr_cv',
-            'pr_interval', 'qrs_duration', 'qt_interval', 'qtc'
-        ])
-
-        for lead in self.lead_names:
-            features.extend([
-                f'{lead}_p_amplitude', f'{lead}_q_amplitude', f'{lead}_r_amplitude',
-                f'{lead}_s_amplitude', f'{lead}_t_amplitude',
-                f'{lead}_st_elevation', f'{lead}_st_depression'
-            ])
-
-        features.extend([
-            'qrs_axis', 'p_axis', 't_axis',
-            'qrs_vector_magnitude', 'st_vector_magnitude'
-        ])
-
-        features.extend([
-            'lf_power', 'hf_power', 'lf_hf_ratio',
-            'spectral_entropy', 'dominant_frequency'
-        ])
-
-        features.extend([
-            'sample_entropy', 'approximate_entropy',
-            'detrended_fluctuation_alpha', 'correlation_dimension'
-        ])
-
-        return features
-=======
     shap_values: Optional[np.ndarray]
     lime_explanation: Optional[Dict[str, Any]]
     feature_importance: Dict[str, float]
@@ -127,532 +41,10 @@
         except Exception as e:
             logger.warning(f"Could not initialize SHAP explainer: {str(e)}")
             self.explainer = None
->>>>>>> 8cfbdbc5
 
     async def generate_comprehensive_explanation(
         self,
         signal: np.ndarray,
-<<<<<<< HEAD
-        features: dict[str, Any],
-        predictions: dict[str, float],
-        model_output: dict[str, Any]
-    ) -> ExplanationResult:
-        """Generate comprehensive clinical explanation with SHAP/LIME integration"""
-
-        try:
-            primary_diagnosis = max(predictions.items(), key=lambda x: x[1])[0]
-            confidence = predictions[primary_diagnosis]
-
-            shap_explanation = await self._generate_shap_explanation(
-                signal, features, predictions, model_output
-            )
-
-            lime_explanation = await self._generate_lime_explanation(
-                signal, features, predictions
-            )
-
-            clinical_explanation = await self._generate_clinical_explanation(
-                primary_diagnosis, features, predictions, shap_explanation
-            )
-
-            attention_maps = await self._generate_attention_maps(
-                signal, predictions, shap_explanation
-            )
-
-            feature_importance = self._extract_feature_importance(
-                shap_explanation, lime_explanation
-            )
-
-            diagnostic_criteria = self._reference_diagnostic_criteria(
-                primary_diagnosis, features
-            )
-
-            risk_factors = self._identify_risk_factors(primary_diagnosis, features)
-            recommendations = self._generate_recommendations(primary_diagnosis, features)
-
-            return ExplanationResult(
-                primary_diagnosis=primary_diagnosis,
-                confidence=confidence,
-                shap_explanation=shap_explanation,
-                lime_explanation=lime_explanation,
-                clinical_explanation=clinical_explanation,
-                attention_maps=attention_maps,
-                feature_importance=feature_importance,
-                diagnostic_criteria=diagnostic_criteria,
-                risk_factors=risk_factors,
-                recommendations=recommendations
-            )
-
-        except Exception as e:
-            logger.error(f"Error generating comprehensive explanation: {e}")
-
-            primary_diagnosis = max(predictions.items(), key=lambda x: x[1])[0] if predictions else 'UNKNOWN'
-            return ExplanationResult(
-                primary_diagnosis=primary_diagnosis,
-                confidence=predictions.get(primary_diagnosis, 0.0),
-                shap_explanation=None,
-                lime_explanation=None,
-                clinical_explanation={'error': str(e)},
-                attention_maps={},
-                feature_importance={},
-                diagnostic_criteria={},
-                risk_factors=[],
-                recommendations=[]
-            )
-
-    async def _generate_shap_explanation(
-        self,
-        signal: np.ndarray,
-        features: dict[str, Any],
-        predictions: dict[str, float],
-        model_output: dict[str, Any]
-    ) -> dict[str, Any] | None:
-        """Generate SHAP-based feature importance explanation"""
-
-        if not SHAP_AVAILABLE:
-            logger.warning("SHAP not available - using fallback explanation")
-            return self._generate_fallback_shap_explanation(signal, features, predictions)
-
-        try:
-            feature_vector = self._features_to_vector(features)
-
-            if self.shap_explainer is None:
-                logger.info("Initializing SHAP explainer with fallback method")
-                return self._generate_fallback_shap_explanation(signal, features, predictions)
-
-            shap_values = self.shap_explainer.shap_values(feature_vector.reshape(1, -1))
-
-            lead_importance = {}
-            for i, lead in enumerate(self.lead_names):
-                if i < signal.shape[1]:
-                    lead_features = [f for f in self.feature_names if f.startswith(lead)]
-                    lead_indices = [self.feature_names.index(f) for f in lead_features if f in self.feature_names]
-
-                    if lead_indices:
-                        lead_importance[lead] = float(np.sum([shap_values[0][idx] for idx in lead_indices]))
-                    else:
-                        lead_importance[lead] = 0.0
-
-            return {
-                'shap_values': shap_values[0].tolist() if hasattr(shap_values[0], 'tolist') else shap_values[0],
-                'feature_names': self.feature_names,
-                'lead_importance': lead_importance,
-                'base_value': getattr(self.shap_explainer, 'expected_value', 0.1),
-                'method': 'shap'
-            }
-
-        except Exception as e:
-            logger.error(f"Error generating SHAP explanation: {e}")
-            return self._generate_fallback_shap_explanation(signal, features, predictions)
-
-    def _generate_fallback_shap_explanation(
-        self,
-        signal: np.ndarray,
-        features: dict[str, Any],
-        predictions: dict[str, float]
-    ) -> dict[str, Any]:
-        """Generate fallback SHAP-like explanation when SHAP is not available"""
-
-        feature_importance = {}
-        lead_importance = {}
-
-        primary_diagnosis = max(predictions.items(), key=lambda x: x[1])[0]
-        get_condition_by_code(primary_diagnosis)
-
-        hr = features.get('heart_rate', 70)
-        if primary_diagnosis in ['BRADY', 'TACHY', 'AFIB']:
-            feature_importance['heart_rate'] = 0.8 if abs(hr - 70) > 30 else 0.4
-        else:
-            feature_importance['heart_rate'] = 0.2
-
-        qrs = features.get('qrs_duration', 100)
-        if primary_diagnosis in ['LBBB', 'RBBB', 'VTAC']:
-            feature_importance['qrs_duration'] = 0.9 if qrs > 120 else 0.3
-        else:
-            feature_importance['qrs_duration'] = 0.1
-
-        st_elevation = features.get('st_elevation_max', 0)
-        st_depression = features.get('st_depression_max', 0)
-        if primary_diagnosis in ['STEMI', 'NSTEMI', 'ISCHEMIA']:
-            feature_importance['st_elevation'] = min(0.95, st_elevation / 3) if st_elevation > 0 else 0
-            feature_importance['st_depression'] = min(0.8, st_depression / 3) if st_depression > 0 else 0
-        else:
-            feature_importance['st_elevation'] = 0.1
-            feature_importance['st_depression'] = 0.1
-
-        for i, lead in enumerate(self.lead_names):
-            if i < signal.shape[1]:
-                if primary_diagnosis == 'STEMI':
-                    if lead in ['V1', 'V2', 'V3', 'V4', 'V5', 'V6']:
-                        lead_importance[lead] = 0.8
-                    elif lead in ['II', 'III', 'aVF']:
-                        lead_importance[lead] = 0.7
-                    else:
-                        lead_importance[lead] = 0.3
-                elif primary_diagnosis in ['LVH', 'RVH']:
-                    if lead in ['V1', 'V5', 'V6']:
-                        lead_importance[lead] = 0.8
-                    else:
-                        lead_importance[lead] = 0.4
-                else:
-                    lead_importance[lead] = 0.5
-
-        return {
-            'shap_values': list(feature_importance.values()),
-            'feature_names': list(feature_importance.keys()),
-            'lead_importance': lead_importance,
-            'base_value': 0.1,
-            'method': 'fallback_clinical_knowledge'
-        }
-
-    async def _generate_lime_explanation(
-        self,
-        signal: np.ndarray,
-        features: dict[str, Any],
-        predictions: dict[str, float]
-    ) -> dict[str, Any] | None:
-        """Generate LIME-based local explanation"""
-
-        if not LIME_AVAILABLE:
-            logger.warning("LIME not available - using fallback explanation")
-            return self._generate_fallback_lime_explanation(signal, features, predictions)
-
-        try:
-            feature_vector = self._features_to_vector(features)
-
-            if self.lime_explainer is None:
-                training_data = np.random.normal(0, 1, (100, len(feature_vector)))
-                self.lime_explainer = LimeTabularExplainer(
-                    training_data,
-                    feature_names=self.feature_names[:len(feature_vector)],
-                    class_names=list(predictions.keys()),
-                    mode='classification'
-                )
-
-            def predict_fn(X):
-                return np.random.random((X.shape[0], len(predictions)))
-
-            explanation = self.lime_explainer.explain_instance(
-                feature_vector,
-                predict_fn,
-                num_features=min(10, len(feature_vector))
-            )
-
-            lime_data = {
-                'local_explanation': explanation.as_list(),
-                'intercept': explanation.intercept[1] if hasattr(explanation, 'intercept') else 0.0,
-                'prediction_local': explanation.local_pred[1] if hasattr(explanation, 'local_pred') else 0.5,
-                'method': 'lime'
-            }
-
-            return lime_data
-
-        except Exception as e:
-            logger.error(f"Error generating LIME explanation: {e}")
-            return self._generate_fallback_lime_explanation(signal, features, predictions)
-
-    def _generate_fallback_lime_explanation(
-        self,
-        signal: np.ndarray,
-        features: dict[str, Any],
-        predictions: dict[str, float]
-    ) -> dict[str, Any]:
-        """Generate fallback LIME-like explanation"""
-
-        primary_diagnosis = max(predictions.items(), key=lambda x: x[1])[0]
-
-        local_explanation = []
-
-        hr = features.get('heart_rate', 70)
-        if primary_diagnosis in ['BRADY', 'TACHY']:
-            hr_impact = 0.6 if abs(hr - 70) > 30 else 0.2
-            local_explanation.append(('heart_rate', hr_impact))
-
-        qrs = features.get('qrs_duration', 100)
-        if primary_diagnosis in ['LBBB', 'RBBB']:
-            qrs_impact = 0.8 if qrs > 120 else 0.1
-            local_explanation.append(('qrs_duration', qrs_impact))
-
-        st_elev = features.get('st_elevation_max', 0)
-        if primary_diagnosis == 'STEMI' and st_elev > 1:
-            local_explanation.append(('st_elevation', 0.9))
-
-        return {
-            'local_explanation': local_explanation,
-            'intercept': 0.1,
-            'prediction_local': predictions[primary_diagnosis],
-            'method': 'fallback_local_analysis'
-        }
-
-    async def _generate_clinical_explanation(
-        self,
-        primary_diagnosis: str,
-        features: dict[str, Any],
-        predictions: dict[str, float],
-        shap_explanation: dict[str, Any] | None
-    ) -> dict[str, str]:
-        """Generate clinical text explanations"""
-
-        condition = get_condition_by_code(primary_diagnosis)
-        explanations = {}
-
-        if condition:
-            explanations['primary_diagnosis'] = f"Primary diagnosis: {condition.name} ({condition.code})"
-            explanations['description'] = condition.description
-            explanations['clinical_urgency'] = f"Clinical urgency: {condition.clinical_urgency}"
-        else:
-            explanations['primary_diagnosis'] = f"Primary diagnosis: {primary_diagnosis}"
-            explanations['description'] = "Detailed description not available"
-            explanations['clinical_urgency'] = "Clinical urgency: unknown"
-
-        hr = features.get('heart_rate', 70)
-        if hr < 60:
-            explanations['heart_rate'] = f"Bradycardia detected (HR: {hr} bpm). Heart rate below normal range."
-        elif hr > 100:
-            explanations['heart_rate'] = f"Tachycardia detected (HR: {hr} bpm). Heart rate above normal range."
-        else:
-            explanations['heart_rate'] = f"Heart rate within normal range ({hr} bpm)."
-
-        qrs = features.get('qrs_duration', 100)
-        if qrs > 120:
-            explanations['qrs_duration'] = f"Wide QRS complex detected ({qrs} ms). May indicate conduction delay or ventricular origin."
-        elif qrs < 80:
-            explanations['qrs_duration'] = f"Narrow QRS complex ({qrs} ms). Normal intraventricular conduction."
-        else:
-            explanations['qrs_duration'] = f"QRS duration within normal range ({qrs} ms)."
-
-        st_elev = features.get('st_elevation_max', 0)
-        st_depr = features.get('st_depression_max', 0)
-
-        if st_elev > 1:
-            explanations['st_segment'] = f"ST elevation detected ({st_elev:.1f} mm). Suggests acute myocardial injury."
-        elif st_depr > 1:
-            explanations['st_segment'] = f"ST depression detected ({st_depr:.1f} mm). May indicate ischemia or strain."
-        else:
-            explanations['st_segment'] = "ST segment appears normal."
-
-        if shap_explanation and shap_explanation.get('lead_importance'):
-            most_important_lead = max(
-                shap_explanation['lead_importance'].items(),
-                key=lambda x: abs(x[1])
-            )[0]
-            explanations['key_findings'] = f"Lead {most_important_lead} shows the most significant abnormalities contributing to this diagnosis."
-
-        return explanations
-
-    async def _generate_attention_maps(
-        self,
-        signal: np.ndarray,
-        predictions: dict[str, float],
-        shap_explanation: dict[str, Any] | None
-    ) -> dict[str, np.ndarray]:
-        """Generate attention maps for ECG visualization"""
-
-        attention_maps = {}
-        primary_diagnosis = max(predictions.items(), key=lambda x: x[1])[0]
-
-        for i, lead in enumerate(self.lead_names):
-            if i < signal.shape[1]:
-                lead_signal = signal[:, i]
-
-                if shap_explanation and shap_explanation.get('lead_importance'):
-                    base_attention = shap_explanation['lead_importance'].get(lead, 0.5)
-                else:
-                    base_attention = 0.5
-
-                attention = self._generate_lead_attention(
-                    lead_signal, primary_diagnosis, lead, base_attention
-                )
-
-                attention_maps[lead] = attention
-
-        return attention_maps
-
-    def _generate_lead_attention(
-        self,
-        lead_signal: np.ndarray,
-        diagnosis: str,
-        lead_name: str,
-        base_attention: float
-    ) -> np.ndarray:
-        """Generate attention map for a specific lead"""
-
-        attention = np.ones_like(lead_signal) * base_attention
-
-        if diagnosis == 'STEMI':
-            segment_start = int(len(lead_signal) * 0.4)
-            segment_end = int(len(lead_signal) * 0.6)
-            attention[segment_start:segment_end] *= 2.0
-
-        elif diagnosis in ['LBBB', 'RBBB']:
-            qrs_start = int(len(lead_signal) * 0.2)
-            qrs_end = int(len(lead_signal) * 0.5)
-            attention[qrs_start:qrs_end] *= 1.8
-
-        elif diagnosis in ['AFIB', 'VTAC']:
-            peaks = np.where(np.abs(lead_signal) > np.std(lead_signal))[0]
-            for peak in peaks:
-                start_idx = max(0, peak - 10)
-                end_idx = min(len(attention), peak + 10)
-                attention[start_idx:end_idx] *= 1.5
-
-        attention = np.clip(attention, 0.1, 1.0)
-
-        return attention
-
-    def _features_to_vector(self, features: dict[str, Any]) -> np.ndarray:
-        """Convert feature dictionary to numpy vector"""
-
-        vector = []
-        for feature_name in self.feature_names:
-            value = features.get(feature_name, 0.0)
-            if isinstance(value, int | float):
-                vector.append(float(value))
-            else:
-                vector.append(0.0)
-
-        return np.array(vector)
-
-    def _extract_feature_importance(
-        self,
-        shap_explanation: dict[str, Any] | None,
-        lime_explanation: dict[str, Any] | None
-    ) -> dict[str, float]:
-        """Extract and combine feature importance from SHAP and LIME"""
-
-        importance = {}
-
-        if shap_explanation and 'shap_values' in shap_explanation:
-            shap_values = shap_explanation['shap_values']
-            feature_names = shap_explanation.get('feature_names', [])
-
-            for i, feature in enumerate(feature_names):
-                if i < len(shap_values):
-                    importance[f'shap_{feature}'] = abs(float(shap_values[i]))
-
-        if lime_explanation and 'local_explanation' in lime_explanation:
-            for feature, value in lime_explanation['local_explanation']:
-                importance[f'lime_{feature}'] = abs(float(value))
-
-        if importance:
-            max_importance = max(importance.values())
-            if max_importance > 0:
-                importance = {k: v / max_importance for k, v in importance.items()}
-
-        return importance
-
-    def _reference_diagnostic_criteria(
-        self,
-        diagnosis: str,
-        features: dict[str, Any]
-    ) -> dict[str, Any]:
-        """Reference standard diagnostic criteria for the diagnosis"""
-
-        condition = get_condition_by_code(diagnosis)
-        criteria: dict[str, Any] = {
-            'diagnosis': diagnosis,
-            'icd10_code': condition.icd10_codes[0] if condition and condition.icd10_codes else 'Unknown',
-            'standard_criteria': {}
-        }
-
-        if diagnosis == 'STEMI':
-            criteria['standard_criteria'] = {
-                'st_elevation': '>1mm in limb leads or >2mm in precordial leads',
-                'duration': 'Persistent for >20 minutes',
-                'leads_affected': 'At least 2 contiguous leads',
-                'clinical_context': 'Chest pain or equivalent symptoms'
-            }
-        elif diagnosis == 'AFIB':
-            criteria['standard_criteria'] = {
-                'rhythm': 'Irregularly irregular RR intervals',
-                'p_waves': 'Absent or fibrillatory waves',
-                'ventricular_response': 'Variable, often rapid',
-                'duration': '>30 seconds for diagnosis'
-            }
-        elif diagnosis in ['LBBB', 'RBBB']:
-            criteria['standard_criteria'] = {
-                'qrs_duration': '>120ms',
-                'morphology': 'Bundle branch block pattern',
-                'axis': 'May be deviated',
-                'secondary_changes': 'Appropriate T wave changes'
-            }
-
-        return criteria
-
-    def _identify_risk_factors(
-        self,
-        diagnosis: str,
-        features: dict[str, Any]
-    ) -> list[str]:
-        """Identify risk factors associated with the diagnosis"""
-
-        risk_factors = []
-
-        age = features.get('patient_age', 50)
-        if age > 65:
-            risk_factors.append(f"Advanced age ({age} years)")
-
-        hr = features.get('heart_rate', 70)
-        if diagnosis == 'AFIB' and hr > 100:
-            risk_factors.append("Rapid ventricular response")
-        elif diagnosis == 'BRADY' and hr < 40:
-            risk_factors.append("Severe bradycardia")
-
-        if diagnosis == 'LVH':
-            risk_factors.append("Left ventricular hypertrophy")
-        if diagnosis == 'RVH':
-            risk_factors.append("Right ventricular hypertrophy")
-
-        if diagnosis in ['STEMI', 'NSTEMI']:
-            risk_factors.extend([
-                "Acute coronary syndrome",
-                "Risk of cardiogenic shock",
-                "Risk of mechanical complications"
-            ])
-
-        return risk_factors
-
-    def _generate_recommendations(
-        self,
-        diagnosis: str,
-        features: dict[str, Any]
-    ) -> list[str]:
-        """Generate clinical recommendations based on diagnosis"""
-
-        recommendations = []
-        condition = get_condition_by_code(diagnosis)
-
-        if condition and condition.clinical_urgency == 'critical':
-            recommendations.append("URGENT: Immediate cardiology consultation required")
-            recommendations.append("Continuous cardiac monitoring recommended")
-
-        if diagnosis == 'STEMI':
-            recommendations.extend([
-                "Emergency PCI or thrombolysis within 90 minutes",
-                "Dual antiplatelet therapy",
-                "Cardiac catheterization",
-                "Serial troponin measurements"
-            ])
-        elif diagnosis == 'AFIB':
-            recommendations.extend([
-                "Assess CHA2DS2-VASc score for stroke risk",
-                "Consider anticoagulation",
-                "Rate or rhythm control strategy",
-                "Echocardiogram to assess structure"
-            ])
-        elif diagnosis in ['LBBB', 'RBBB']:
-            recommendations.extend([
-                "Assess for underlying structural heart disease",
-                "Consider echocardiogram",
-                "Monitor for progression",
-                "Evaluate need for pacing if symptomatic"
-            ])
-        else:
-            recommendations.append("Follow standard clinical protocols")
-            recommendations.append("Consider cardiology consultation if symptomatic")
-
-        return recommendations
-=======
         predictions: Dict[str, Any],
         features: Dict[str, float],
         patient_info: Optional[Dict[str, Any]] = None
@@ -922,5 +314,4 @@
             'diagnosis': diagnosis,
             'icd10_code': 'R94.31',
             'standard_criteria': {}
-        })
->>>>>>> 8cfbdbc5
+        })